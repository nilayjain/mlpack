--- conflicted
+++ resolved
@@ -137,21 +137,17 @@
     for (size_t i = 0; i < tree.NumChildren(); i++)
     {
       for (size_t j = 0; j < tree.Bound().Dim(); j++)
-<<<<<<< HEAD
       {
         //  All children should be covered by the parent node.
         //  Some children can be empty (only in case of the R++ tree)
-        bool success = (tree.Children()[i]->Bound()[j].Hi() ==
+        bool success = (tree.Child(i).Bound()[j].Hi() ==
                 std::numeric_limits<typename TreeType::ElemType>::lowest() &&
-                tree.Children()[i]->Bound()[j].Lo() ==
+                tree.Child(i).Bound()[j].Lo() ==
                 std::numeric_limits<typename TreeType::ElemType>::max()) ||
-            tree.Bound()[j].Contains(tree.Children()[i]->Bound()[j]);
+            tree.Bound()[j].Contains(tree.Child(i).Bound()[j]);
 
         BOOST_REQUIRE(success);
       }
-=======
-        BOOST_REQUIRE(tree.Bound()[j].Contains(tree.Child(i).Bound()[j]));
->>>>>>> 809ed4bf
 
       CheckContainment(tree.Child(i));
     }
@@ -887,10 +883,10 @@
       // in which they do not overlap each other.
       for (size_t k = 0; k < tree.Bound().Dim(); k++)
       {
-        if ((tree.Children()[i]->Bound()[k].Lo() >=
-            tree.Children()[j]->Bound()[k].Hi()) ||
-            (tree.Children()[j]->Bound()[k].Lo() >=
-            tree.Children()[i]->Bound()[k].Hi()))
+        if ((tree.Child(i).Bound()[k].Lo() >=
+            tree.Child(j).Bound()[k].Hi()) ||
+            (tree.Child(j).Bound()[k].Lo() >=
+            tree.Child(i).Bound()[k].Hi()))
         {
           success = true;
           break;
@@ -952,6 +948,7 @@
   CheckExactContainment(rPlusTree);
   CheckHierarchy(rPlusTree);
   CheckOverlap(rPlusTree);
+  CheckNumDescendants(rPlusTree);
 
   knn1.Search(5, neighbors1, distances1);
 
@@ -998,14 +995,14 @@
   // each other.
   for (size_t i = 0; i < tree.NumChildren(); i++)
   {
-    const Bound& bound1 = tree.Children()[i]->AuxiliaryInfo().OuterBound();
+    const Bound& bound1 = tree.Child(i).AuxiliaryInfo().OuterBound();
     success = true;
 
     for (size_t j = 0; j < tree.NumChildren(); j++)
     {
       if (j == i)
         continue;
-      const Bound& bound2 = tree.Children()[j]->AuxiliaryInfo().OuterBound();
+      const Bound& bound2 = tree.Child(j).AuxiliaryInfo().OuterBound();
 
       // Two bounds overlap each other if and only if there are no dimension
       // in which they do not overlap each other.
@@ -1088,6 +1085,7 @@
   CheckExactContainment(rPlusPlusTree);
   CheckHierarchy(rPlusPlusTree);
   CheckRPlusPlusTreeBound(rPlusPlusTree);
+  CheckNumDescendants(rPlusPlusTree);
 
   knn1.Search(5, neighbors1, distances1);
 
